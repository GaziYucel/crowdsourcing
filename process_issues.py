--- conflicted
+++ resolved
@@ -599,21 +599,13 @@
 
 
 def process_open_issues() -> None:
-<<<<<<< HEAD
     """Process all open issues."""
 
-=======
-    print("Starting process_open_issues")
->>>>>>> 540891cf
     try:
         print("Starting to process open issues")
         issues = get_open_issues()
-<<<<<<< HEAD
         print(f"Found {len(issues)} open issues to process")
 
-=======
-        print(f"Retrieved {len(issues)} issues to process")
->>>>>>> 540891cf
         data_to_store = list()
 
         for issue in issues:
